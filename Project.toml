name = "SkeelBerzins"
uuid = "15eb0f9a-d441-4223-9ae5-4829ae804a45"
authors = ["gregoirepourtier <gpourtier@icloud.com>"]
version = "1.0.2"

[deps]
BandedMatrices = "aae01518-5342-5314-be14-df237901396f"
DocStringExtensions = "ffbed154-4ef7-542d-bbb7-c09d3a79fcae"
LinearAlgebra = "37e2e46d-f89d-539d-b4ee-838fcccc9c8e"
LinearSolve = "7ed4a6bd-45f5-4d41-b270-4a48e9bafcae"
RecursiveArrayTools = "731186ca-8d62-57ce-b412-fbd966d074cd"
Reexport = "189a3867-3050-52da-a836-e630ba90ab69"
SciMLBase = "0bca4576-84f4-4d90-8ffe-ffa030f20462"
SparseArrays = "2f01184e-e22b-5df5-ae63-d93ebab69eaf"
SparseDiffTools = "47a9eef4-7e08-11e9-0b38-333d64bd3804"
StaticArrays = "90137ffa-7385-5640-81b9-e52037218182"

[compat]
BandedMatrices = "0.17,1"
DocStringExtensions = "0.8,0.9"
LinearSolve = "2"
<<<<<<< HEAD
RecursiveArrayTools = "2.3, 3"
=======
RecursiveArrayTools = "2"
>>>>>>> 8df67e40
Reexport = "1"
SciMLBase = "1.90,2"
SparseDiffTools = "1.19,2"
StaticArrays = "0.12,1"
julia = "1.6"<|MERGE_RESOLUTION|>--- conflicted
+++ resolved
@@ -19,11 +19,7 @@
 BandedMatrices = "0.17,1"
 DocStringExtensions = "0.8,0.9"
 LinearSolve = "2"
-<<<<<<< HEAD
-RecursiveArrayTools = "2.3, 3"
-=======
-RecursiveArrayTools = "2"
->>>>>>> 8df67e40
+RecursiveArrayTools = "2, 3"
 Reexport = "1"
 SciMLBase = "1.90,2"
 SparseDiffTools = "1.19,2"
